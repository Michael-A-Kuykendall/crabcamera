use crate::platform::{CameraSystem, PlatformInfo, SystemTestResult};
use crate::types::{CameraDeviceInfo, CameraFormat, Platform};
use tauri::command;

/// Initialize the camera system for the current platform
#[command]
pub async fn initialize_camera_system() -> Result<String, String> {
    match CameraSystem::initialize() {
        Ok(message) => {
            log::info!("Camera system initialized: {}", message);
            Ok(message)
        }
        Err(e) => {
            log::error!("Failed to initialize camera system: {}", e);
            Err(format!("Failed to initialize camera system: {}", e))
        }
    }
}

/// Get list of available cameras on the current platform
#[command]
pub async fn get_available_cameras() -> Result<Vec<CameraDeviceInfo>, String> {
    match CameraSystem::list_cameras() {
        Ok(cameras) => {
            log::info!("Found {} cameras", cameras.len());
            for camera in &cameras {
                log::debug!(
                    "Camera: {} - {} (Available: {})",
                    camera.id,
                    camera.name,
                    camera.is_available
                );
            }
            Ok(cameras)
        }
        Err(e) => {
            log::error!("Failed to list cameras: {}", e);
            Err(format!("Failed to list cameras: {}", e))
        }
    }
}

/// Get platform-specific information
#[command]
pub async fn get_platform_info() -> Result<PlatformInfo, String> {
    match CameraSystem::get_platform_info() {
        Ok(info) => {
            log::info!(
                "Platform: {} using {}",
                info.platform.as_str(),
                info.backend
            );
            Ok(info)
        }
        Err(e) => {
            log::error!("Failed to get platform info: {}", e);
            Err(format!("Failed to get platform info: {}", e))
        }
    }
}

/// Test camera system functionality
#[command]
pub async fn test_camera_system() -> Result<SystemTestResult, String> {
    log::info!("Running camera system test...");

    match CameraSystem::test_system() {
        Ok(result) => {
            log::info!(
                "Camera system test completed: {} cameras found on {}",
                result.cameras_found,
                result.platform.as_str()
            );

            for (camera_id, test_result) in &result.test_results {
                match test_result {
                    crate::platform::CameraTestResult::Success => {
                        log::info!("Camera {} test: SUCCESS", camera_id);
                    }
                    crate::platform::CameraTestResult::InitError(err) => {
                        log::warn!("Camera {} init error: {}", camera_id, err);
                    }
                    crate::platform::CameraTestResult::CaptureError(err) => {
                        log::warn!("Camera {} capture error: {}", camera_id, err);
                    }
                    crate::platform::CameraTestResult::NotAvailable => {
                        log::info!("Camera {} not available", camera_id);
                    }
                }
            }

            Ok(result)
        }
        Err(e) => {
            log::error!("Camera system test failed: {}", e);
            Err(format!("Camera system test failed: {}", e))
        }
    }
}

/// Get the current platform information
#[command]
pub async fn get_current_platform() -> Result<String, String> {
    let platform = Platform::current();
    Ok(platform.as_str().to_string())
}

/// Check if a specific camera is available
#[command]
pub async fn check_camera_availability(device_id: String) -> Result<bool, String> {
    match CameraSystem::list_cameras() {
        Ok(cameras) => {
            let is_available = cameras
                .iter()
                .find(|camera| camera.id == device_id)
                .map(|camera| camera.is_available)
                .unwrap_or(false);

            log::debug!("Camera {} availability: {}", device_id, is_available);
            Ok(is_available)
        }
        Err(e) => {
            log::error!("Failed to check camera availability: {}", e);
            Err(format!("Failed to check camera availability: {}", e))
        }
    }
}

/// Get supported formats for a specific camera
#[command]
pub async fn get_camera_formats(device_id: String) -> Result<Vec<CameraFormat>, String> {
    match CameraSystem::list_cameras() {
        Ok(cameras) => {
            if let Some(camera) = cameras.iter().find(|c| c.id == device_id) {
                log::debug!(
                    "Camera {} supports {} formats",
                    device_id,
                    camera.supports_formats.len()
                );
                Ok(camera.supports_formats.clone())
            } else {
                let msg = format!("Camera with ID '{}' not found", device_id);
                log::warn!("{}", msg);
                Err(msg)
            }
        }
        Err(e) => {
            log::error!("Failed to get camera formats: {}", e);
            Err(format!("Failed to get camera formats: {}", e))
        }
    }
}

/// Get recommended format for high-quality photography
#[command]
pub async fn get_recommended_format() -> Result<CameraFormat, String> {
    let format = crate::platform::optimizations::get_photography_format();
    log::info!(
        "Recommended photography format: {}x{} @ {}fps ({})",
        format.width,
        format.height,
        format.fps,
        format.format_type
    );
    Ok(format)
}

/// Get optimal camera settings for high-quality capture
#[command]
pub async fn get_optimal_settings() -> Result<crate::types::CameraInitParams, String> {
    let params = crate::platform::optimizations::get_optimal_settings();
    log::info!(
        "Optimal settings: Device {} with {}x{} @ {}fps",
        params.device_id,
        params.format.width,
        params.format.height,
        params.format.fps
    );
    Ok(params)
}

/// Comprehensive system diagnostics for troubleshooting
///
/// Returns detailed information about the camera system state,
/// useful for debugging issues and verifying setup.
#[command]
pub async fn get_system_diagnostics() -> Result<SystemDiagnostics, String> {
    log::info!("Running system diagnostics...");

    let platform = Platform::current();
    let crate_version = crate::VERSION.to_string();

    // Get platform info
    let platform_info = CameraSystem::get_platform_info().ok();

    // Get available cameras
    let cameras = CameraSystem::list_cameras().unwrap_or_default();
    let camera_count = cameras.len();

    // Build camera summaries
    let camera_summaries: Vec<CameraSummary> = cameras
        .iter()
        .map(|c| CameraSummary {
            id: c.id.clone(),
            name: c.name.clone(),
            is_available: c.is_available,
            format_count: c.supports_formats.len(),
            max_resolution: c
                .supports_formats
                .iter()
                .map(|f| (f.width, f.height))
                .max_by_key(|(w, h)| w * h),
        })
        .collect();

    // Check permission status
    let permission_status = crate::commands::permissions::check_camera_permission_status()
        .await
        .map(|p| p.status.to_string())
        .unwrap_or_else(|_| "unknown".to_string());

    let diagnostics = SystemDiagnostics {
        crate_version,
        platform: platform.as_str().to_string(),
        backend: platform_info
            .as_ref()
            .map(|p| p.backend.clone())
            .unwrap_or_else(|| "unknown".to_string()),
        camera_count,
        cameras: camera_summaries,
        permission_status,
        features_enabled: get_enabled_features(),
        timestamp: chrono::Utc::now().to_rfc3339(),
    };

    log::info!(
        "Diagnostics complete: {} cameras on {} ({})",
        diagnostics.camera_count,
        diagnostics.platform,
        diagnostics.backend
    );

    Ok(diagnostics)
}

/// System diagnostics response
#[derive(Debug, Clone, serde::Serialize, serde::Deserialize)]
pub struct SystemDiagnostics {
    pub crate_version: String,
    pub platform: String,
    pub backend: String,
    pub camera_count: usize,
    pub cameras: Vec<CameraSummary>,
    pub permission_status: String,
    pub features_enabled: Vec<String>,
    pub timestamp: String,
}

/// Summary of a camera device
#[derive(Debug, Clone, serde::Serialize, serde::Deserialize)]
pub struct CameraSummary {
    pub id: String,
    pub name: String,
    pub is_available: bool,
    pub format_count: usize,
    pub max_resolution: Option<(u32, u32)>,
}

/// Get list of enabled features
fn get_enabled_features() -> Vec<String> {
    vec![
        "camera_capture".to_string(),
        "quality_validation".to_string(),
        "device_monitoring".to_string(),
        "focus_stacking".to_string(),
<<<<<<< HEAD
    ];

    #[allow(unreachable_code)]
    features
=======
    ]
>>>>>>> 61b41254
}<|MERGE_RESOLUTION|>--- conflicted
+++ resolved
@@ -273,12 +273,5 @@
         "quality_validation".to_string(),
         "device_monitoring".to_string(),
         "focus_stacking".to_string(),
-<<<<<<< HEAD
-    ];
-
-    #[allow(unreachable_code)]
-    features
-=======
     ]
->>>>>>> 61b41254
 }